
import sys
from tokenize import tabsize
import driftpy
import pandas as pd 
import numpy as np 

pd.options.plotting.backend = "plotly"

print(driftpy.__dir__())
# from driftpy.constants.config import configs
from anchorpy import Provider, Wallet
from solana.keypair import Keypair
from solana.rpc.async_api import AsyncClient
from driftpy.clearing_house import ClearingHouse
from driftpy.clearing_house_user import ClearingHouseUser
from driftpy.accounts import get_perp_market_account, get_spot_market_account, get_user_account, get_state_account
from driftpy.constants.numeric_constants import * 
import os
import json
import streamlit as st
from driftpy.constants.banks import devnet_banks, Bank
from driftpy.constants.markets import devnet_markets, Market
from dataclasses import dataclass
from solana.publickey import PublicKey
from helpers import serialize_perp_market_2, serialize_spot_market
from anchorpy import EventParser
import asyncio
import matplotlib.pyplot as plt 
from driftpy.clearing_house_user import get_token_amount
from driftpy.types import SpotBalanceType

async def show_pid_positions(url: str, clearing_house: ClearingHouse):
    ch = clearing_house
    state = await get_state_account(ch.program)

    with st.expander('state'):
        st.json(state.__dict__)

    all_users = await ch.program.account['User'].all()

    authorities = set()
    dfs = {}
    spotdfs = {}
    # healths = []
    from driftpy.types import User
    kp = Keypair()
    ch = ClearingHouse(ch.program, kp)

    for x in all_users:
        key = str(x.public_key)
        account: User = x.account
        # chu = ClearingHouseUser(ch, x.account.authority)

        # mr = await chu.get_margin_requirement('Maintenance')
        # tc = await chu.get_total_collateral('Maintenance')
        # health = (tc-mr)
        # healths.append(health)

        if account.authority not in authorities:
            authorities.add(account.authority)

        dfs[key] = []
        name = str(''.join(map(chr, account.name)))

        for idx, pos in enumerate(x.account.perp_positions):
            dd = pos.__dict__
            dd['position_index'] = idx
            dd['authority'] = str(x.account.authority)
            dd['name'] = name
            dfs[key].append(pd.Series(dd))
        dfs[key] = pd.concat(dfs[key],axis=1) 
        
        spotdfs[key] = []
        for idx, pos in enumerate(x.account.spot_positions):
            dd = pos.__dict__
            dd['position_index'] = idx
            dd['authority'] = str(x.account.authority)
            dd['name'] = name
            spotdfs[key].append(pd.Series(dd))
        spotdfs[key] = pd.concat(spotdfs[key],axis=1)    
    
    st.text('Number of Driftoors: ' + str(len(all_users)))
    st.text('Number of Unique Driftoors: ' + str(len(authorities)))

    perps = pd.concat(dfs,axis=1).T
    perps.index = perps.index.set_names(['public_key', 'idx2'])
    perps = perps.reset_index()

    spots = pd.concat(spotdfs,axis=1).T
    spots.index = spots.index.set_names(['public_key', 'idx2'])
    spots = spots.reset_index()
    
    markettype = st.radio("MarketType", ('Perp', 'Spot'))
    if markettype == 'Perp':
        num_markets = state.number_of_markets
    else:
        num_markets = state.number_of_spot_markets

    tabs = st.tabs([str(x) for x in range(num_markets)])
    for market_index, tab in enumerate(tabs):
        market_index = int(market_index)
        with tab:
            if markettype == 'Perp':
                market = await get_perp_market_account(ch.program, market_index)
                market_name = ''.join(map(chr, market.name));

                with st.expander(markettype+" market market_index="+str(market_index)+' '+market_name):
                    mdf = serialize_perp_market_2(market).T
                    st.dataframe(mdf)

                df1 = perps[((perps.base_asset_amount!=0) 
                            | (perps.quote_asset_amount!=0)
                            |  (perps.lp_shares!=0)
                             |  (perps.open_orders!=0)
                            ) 
                            & (perps.market_index==market_index)
                        ].sort_values('base_asset_amount', ascending=False).reset_index(drop=True)

                st.text('user long %:')
                pct_long = market.amm.base_asset_amount_long / (market.amm.base_asset_amount_long - market.amm.base_asset_amount_short + 1e-10) 
                my_bar = st.progress(pct_long)
                
                # st.text('user long % sentiment:')
                # sentiment = 0
                # if len(df1):
                #     sentiment = df1['base_asset_amount'].pipe(np.sign).sum()/len(df1) + .5
                # my_bar = st.progress(sentiment)

                df1['base_asset_amount'] /= 1e9
                df1['remainder_base_asset_amount'] /= 1e9
                df1['lp_shares'] /= 1e9
                df1['quote_asset_amount'] /= 1e6
                df1['quote_entry_amount'] /= 1e6
                df1['quote_break_even_amount'] /= 1e6

                df1['entry_price'] = -df1['quote_entry_amount']/df1['base_asset_amount'].apply(lambda x: 1 if x==0 else x)
                df1['breakeven_price'] = -df1['quote_break_even_amount']/df1['base_asset_amount'].apply(lambda x: 1 if x==0 else x)
                df1['cost_basis'] = -df1['quote_asset_amount']/df1['base_asset_amount'].apply(lambda x: -1 if x==0 else x)

                toshow = df1[[
                    'authority', 
                    'name', 
                    'open_orders', 
                    'lp_shares',
                    'base_asset_amount', 
                    'remainder_base_asset_amount',
                    'entry_price', 
                    'breakeven_price', 
                    'cost_basis',
                    'public_key', 
                ]]
                st.text('User Perp Positions ('+ str(len(df1)) +')')
                st.dataframe(toshow)
            else:
                market = await get_spot_market_account(ch.program, market_index)
                market_name = ''.join(map(chr, market.name));

                with st.expander(markettype+" market market_index="+str(market_index)+' '+market_name):
                    mdf = serialize_spot_market(market).T
                    st.table(mdf)

                conn = ch.program.provider.connection
                ivault_pk = market.insurance_fund.vault
                svault_pk = market.vault
                iv_amount = int((await conn.get_token_account_balance(ivault_pk))['result']['value']['amount'])
                sv_amount = int((await conn.get_token_account_balance(svault_pk))['result']['value']['amount'])

                st.text('insurance/spot vault balances:'+ str(iv_amount/1e6)+'/'+str(sv_amount/1e6))

                df1 = spots[(spots.scaled_balance!=0) & (spots.market_index==market_index)
                        ].sort_values('scaled_balance', ascending=False).reset_index(drop=True)\
                            .drop(['idx2', 'padding'], axis=1)
                for col in ['scaled_balance']:
                    df1[col] /= 1e9
                for col in ['cumulative_deposits']:
                    df1[col] /= (10 ** market.decimals)

                st.text('User Spot Positions ('+ str(len(df1)) +')')
                st.dataframe(df1[['public_key', 'balance_type', 'scaled_balance', 'cumulative_deposits', 'open_orders', 'authority']])

                total_cumm_deposits = df1['cumulative_deposits'].sum()

                sb = df1[df1['balance_type'].map(str) == 'SpotBalanceType.Deposit()']
                deposits = sb['scaled_balance'].values 
                total_deposits = 0
                for depo in deposits: 
                    token_amount = get_token_amount(
                        depo * 1e9, 
                        market, 
                        'SpotBalanceType.Deposit()'
                    )
                    total_deposits += token_amount
                        
                sb = df1[df1['balance_type'].map(str) == 'SpotBalanceType.Borrow()']
                borrows = sb['scaled_balance'].values 
                total_borrows = 0
                for borr in borrows: 
                    token_amount = get_token_amount(
                        borr * 1e9, 
                        market, 
                        'SpotBalanceType.Borrow()'
                    )
                    total_borrows += token_amount
<<<<<<< HEAD

                total_deposits /= (10 ** market.decimals)
                total_borrows /= (10 ** market.decimals)
                
                st.text(f'total deposits (token amount): {total_deposits:,.2f}')
                st.text(f'total borrows (token amount): {total_borrows:,.2f}')
=======
                
                st.text(f'total deposits: {total_deposits/QUOTE_PRECISION:,.2f}')
                st.text(f'total borrows: {total_borrows/QUOTE_PRECISION:,.2f}')
>>>>>>> 64e88135
                st.text(f'total cummulative deposits: {total_cumm_deposits:,.2f}')

                fig1, ax1 = plt.subplots()
                fig1.set_size_inches(15.5, 5.5)
<<<<<<< HEAD
                ax1.pie([total_deposits, total_borrows], labels=['deposits', 'borrows'], autopct='%1.5f%%',
=======
                ax1.pie([total_deposits/QUOTE_PRECISION, total_borrows/QUOTE_PRECISION], labels=['deposits', 'borrows'], autopct='%1.5f%%',
>>>>>>> 64e88135
                        startangle=90)
                ax1.axis('equal')  
                st.pyplot(fig1)

        authority = st.text_input('public_key:') 
        auth_df = df1[df1['public_key'] == authority]
        if len(auth_df) != 0: 
            columns = list(auth_df.columns)
            if markettype == 'Perp':
                columns.pop(columns.index('idx2'))
            df = auth_df[columns].iloc[0]
            json_df = df.to_json()
            st.json(json_df)
        else: 
            st.markdown('public key not found...')<|MERGE_RESOLUTION|>--- conflicted
+++ resolved
@@ -202,27 +202,17 @@
                         'SpotBalanceType.Borrow()'
                     )
                     total_borrows += token_amount
-<<<<<<< HEAD
 
                 total_deposits /= (10 ** market.decimals)
                 total_borrows /= (10 ** market.decimals)
                 
                 st.text(f'total deposits (token amount): {total_deposits:,.2f}')
                 st.text(f'total borrows (token amount): {total_borrows:,.2f}')
-=======
-                
-                st.text(f'total deposits: {total_deposits/QUOTE_PRECISION:,.2f}')
-                st.text(f'total borrows: {total_borrows/QUOTE_PRECISION:,.2f}')
->>>>>>> 64e88135
                 st.text(f'total cummulative deposits: {total_cumm_deposits:,.2f}')
 
                 fig1, ax1 = plt.subplots()
                 fig1.set_size_inches(15.5, 5.5)
-<<<<<<< HEAD
                 ax1.pie([total_deposits, total_borrows], labels=['deposits', 'borrows'], autopct='%1.5f%%',
-=======
-                ax1.pie([total_deposits/QUOTE_PRECISION, total_borrows/QUOTE_PRECISION], labels=['deposits', 'borrows'], autopct='%1.5f%%',
->>>>>>> 64e88135
                         startangle=90)
                 ax1.axis('equal')  
                 st.pyplot(fig1)
